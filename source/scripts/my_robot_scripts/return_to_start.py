from __future__ import annotations

import numpy as np

from bosdyn.client import Sdk
from bosdyn.client.frame_helpers import VISION_FRAME_NAME
from robot_utils import frame_transformer as ft
from robot_utils.base import ControlFunction, take_control_with_function
from robot_utils.basic_movements import move_body
from robot_utils.frame_transformer import FrameTransformerSingleton
from robot_utils.video import localize_from_images
from utils.coordinates import Pose2D
from utils.recursive_config import Config
from utils.singletons import (
    GraphNavClientSingleton,
    ImageClientSingleton,
    RobotCommandClientSingleton,
    RobotSingleton,
    RobotStateClientSingleton,
    WorldObjectClientSingleton,
)

frame_transformer = FrameTransformerSingleton()
graph_nav_client = GraphNavClientSingleton()
image_client = ImageClientSingleton()
robot_command_client = RobotCommandClientSingleton()
robot = RobotSingleton()
robot_state_client = RobotStateClientSingleton()
world_object_client = WorldObjectClientSingleton()


class _MovementFunction(ControlFunction):
    def __call__(
        self,
        config: Config,
        sdk: Sdk,
        *args,
        **kwargs,
    ) -> str:
        ODOM_FIRST = True

        ft.FrameTransformer()
        if ODOM_FIRST:
<<<<<<< HEAD
            x, y, angle_degrees = 0, -0.1, 180
=======
            x, y, angle_degrees = -0.3, 0, 180
>>>>>>> 712e16a5
            pose = Pose2D(np.array([x, y]))
            pose.set_rot_from_angle(angle_degrees, degrees=True)
            move_body(
                pose=pose,
                frame_name=VISION_FRAME_NAME,
            )
        frame_name = localize_from_images(config, vis_block=False)
        return frame_name


def main():
    config = Config()
    take_control_with_function(
        config, function=_MovementFunction(), return_to_start=True
    )


if __name__ == "__main__":
    main()<|MERGE_RESOLUTION|>--- conflicted
+++ resolved
@@ -41,11 +41,7 @@
 
         ft.FrameTransformer()
         if ODOM_FIRST:
-<<<<<<< HEAD
-            x, y, angle_degrees = 0, -0.1, 180
-=======
             x, y, angle_degrees = -0.3, 0, 180
->>>>>>> 712e16a5
             pose = Pose2D(np.array([x, y]))
             pose.set_rot_from_angle(angle_degrees, degrees=True)
             move_body(
